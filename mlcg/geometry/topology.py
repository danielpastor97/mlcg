--- conflicted
+++ resolved
@@ -12,10 +12,7 @@
 import torch
 import numpy as np
 import networkx as nx
-<<<<<<< HEAD
-=======
 from itertools import combinations
->>>>>>> 897aadc7
 
 from .utils import ase_z2name
 from ..neighbor_list.neighbor_list import make_neighbor_list
@@ -27,7 +24,6 @@
 
 
 class Atom(NamedTuple):
-<<<<<<< HEAD
     """Define an atom
 
     Attributes
@@ -39,9 +35,6 @@
     resname: Optional[str] = None
         Name of the residue containing the atom
     """
-=======
-    """Define an atom"""
->>>>>>> 897aadc7
 
     #: type of the atom
     type: int
@@ -52,11 +45,7 @@
 
 
 class Topology(object):
-<<<<<<< HEAD
     """Topology of an isolated protein."""
-=======
-    """Define the topology of an isolated protein."""
->>>>>>> 897aadc7
 
     #: types of the atoms
     types: List[int]
@@ -70,11 +59,8 @@
     angles: Tuple[List[int], List[int], List[int]]
     #: list of dihedrals formed by quadruplets of atoms
     dihedrals: Tuple[List[int], List[int], List[int], List[int]]
-<<<<<<< HEAD
-=======
     #: list of impropers formed by quadruplets of atoms
     impropers: Tuple[List[int], List[int], List[int], List[int]]
->>>>>>> 897aadc7
 
     def __init__(self) -> None:
         super(Topology, self).__init__()
@@ -84,10 +70,7 @@
         self.bonds = ([], [])
         self.angles = ([], [], [])
         self.dihedrals = ([], [], [], [])
-<<<<<<< HEAD
-=======
         self.impropers = ([], [], [], [])
->>>>>>> 897aadc7
 
     def add_atom(self, type: int, name: str, resname: Optional[str] = None):
         self.types.append(type)
@@ -116,12 +99,9 @@
     def dihedrals2torch(self, device: str = "cpu"):
         return torch.tensor(self.dihedrals, dtype=torch.long, device=device)
 
-<<<<<<< HEAD
-=======
     def impropers2torch(self, device: str = "cpu"):
         return torch.tensor(self.impropers, dtype=torch.long, device=device)
 
->>>>>>> 897aadc7
     def fully_connected2torch(self, device: str = "cpu"):
         ids = torch.arange(self.n_atoms)
         mapping = torch.cartesian_prod(ids, ids).t()
@@ -139,9 +119,6 @@
         device:
             device upon which the neighborlist is returned
         """
-<<<<<<< HEAD
-        allowed_types = ["bonds", "angles", "dihedrals", "fully connected"]
-=======
         allowed_types = [
             "bonds",
             "angles",
@@ -149,7 +126,6 @@
             "impropers",
             "fully connected",
         ]
->>>>>>> 897aadc7
         assert type in allowed_types, f"type should be any of {allowed_types}"
         if type == "bonds":
             mapping = self.bonds2torch(device)
@@ -157,11 +133,8 @@
             mapping = self.angles2torch(device)
         elif type == "dihedrals":
             mapping = self.dihedrals2torch(device)
-<<<<<<< HEAD
-=======
         elif type == "impropers":
             mapping = self.impropers2torch(device)
->>>>>>> 897aadc7
         elif type == "fully connected":
             mapping = self.fully_connected2torch(device)
 
@@ -178,15 +151,10 @@
 
         Parameters
         ----------
-<<<<<<< HEAD
         idx1:
             The index of the first atom in the bond
         idx2:
             The index of the second atom in the bond
-=======
-        idx:
-            index of the atoms bonded together
->>>>>>> 897aadc7
         """
         self.bonds[0].append(idx1)
         self.bonds[1].append(idx2)
@@ -198,7 +166,6 @@
           2---3
          /
         1
-<<<<<<< HEAD
 
         Parameters
         ----------
@@ -210,9 +177,6 @@
             The index of the last atom defining the angle
         """
 
-=======
-        """
->>>>>>> 897aadc7
         self.angles[0].append(idx1)
         self.angles[1].append(idx2)
         self.angles[2].append(idx3)
@@ -228,7 +192,6 @@
             2-----3
            /
           1
-<<<<<<< HEAD
 
         Parameters
         ----------
@@ -242,9 +205,6 @@
             The index of the last atom defining the dihedral
         """
 
-=======
-        """
->>>>>>> 897aadc7
         self.dihedrals[0].append(idx1)
         self.dihedrals[1].append(idx2)
         self.dihedrals[2].append(idx3)
@@ -259,10 +219,6 @@
         edge_index:
             Edge index tensor of shape (2, n_bonds)
         """
-<<<<<<< HEAD
-
-=======
->>>>>>> 897aadc7
         if edge_index.shape[0] != 2:
             raise ValueError("Bond edge index must have shape (2, n_bonds)")
 
@@ -277,10 +233,6 @@
         edge_index:
             Edge index tensor of shape (3, n_angles)
         """
-<<<<<<< HEAD
-
-=======
->>>>>>> 897aadc7
         if edge_index.shape[0] != 3:
             raise ValueError("Angle edge index must have shape (3, n_angles)")
 
@@ -295,10 +247,6 @@
         edge_index:
             Edge index tensor of shape (4, n_dihedrals)
         """
-<<<<<<< HEAD
-
-=======
->>>>>>> 897aadc7
         if edge_index.shape[0] != 4:
             raise ValueError(
                 "Dihedral edge index must have shape (4, n_dihedrals)"
@@ -306,8 +254,6 @@
 
         self.dihedrals = tuple(edge_index.numpy().tolist())
 
-<<<<<<< HEAD
-=======
     def impropers_from_edge_index(self, edge_index: torch.tensor):
         """Overwrites the internal improper list with the improper
         defined in the supplied improper edge_index
@@ -324,7 +270,6 @@
 
         self.impropers = tuple(edge_index.numpy().tolist())
 
->>>>>>> 897aadc7
     def to_mdtraj(self) -> mdtraj.Topology:
         """Convert to mdtraj format
 
@@ -484,11 +429,7 @@
 
 def get_connectivity_matrix(
     topology: Topology, directed: bool = False
-<<<<<<< HEAD
 ) -> torch.Tensor:
-=======
-) -> torch.tensor:
->>>>>>> 897aadc7
     """Produces a full connectivity matrix from the graph structure
     implied by Topology.bonds
 
@@ -496,28 +437,17 @@
     ----------
     topology:
         Topology for which a connectivity matrix will be constructed
-<<<<<<< HEAD
     directed:
         If True, an asymmetric connectivity matrix will be returned
         correspending to a directed graph. If false, the connectivity
         matrix will be symmetric and the corresponding graph will be
         undirected.
-=======
->>>>>>> 897aadc7
 
     Returns
     -------
     connectivity_matrix:
         Torch tensor of shape (n_atoms, n_atoms) representing the
         connectivity/adjacency matrix from the bonded graph.
-<<<<<<< HEAD
-=======
-    directed:
-        If True, an asymmetric connectivity matrix will be returned
-        correspending to a directed graph. If false, the connectivity
-        matrix will be symmetric and the corresponding graph will be
-        undirected.
->>>>>>> 897aadc7
     """
 
     if len(topology.bonds[0]) == 0 and len(topology.bonds[1]) == 0:
@@ -538,7 +468,6 @@
     """Add bonds to the topology assuming a chain-like pattern, i.e. atoms are
     linked together following their insertion order.
     A four atoms chain will are linked like: `1-2-3-4`.
-<<<<<<< HEAD
 
     Parameters
     ----------
@@ -547,9 +476,6 @@
 
     """
 
-=======
-    """
->>>>>>> 897aadc7
     for i in range(topology.n_atoms - 1):
         topology.add_bond(i, i + 1)
 
@@ -558,7 +484,6 @@
     """Add angles to the topology assuming a chain-like pattern, i.e. angles are
     defined following the insertion order of the atoms in the topology.
     A four atoms chain `1-2-3-4` will fine the angles: `1-2-3, 2-3-4`.
-<<<<<<< HEAD
 
     Parameters
     ----------
@@ -567,18 +492,10 @@
 
     """
 
-=======
-    """
->>>>>>> 897aadc7
     for i in range(topology.n_atoms - 2):
         topology.add_angle(i, i + 1, i + 2)
 
 
-<<<<<<< HEAD
-def get_n_pairs(
-    connectivity_matrix: torch.Tensor, n: int = 3, unique: bool = True
-) -> torch.Tensor:
-=======
 def add_chain_dihedrals(topology: Topology) -> None:
     """Add dihedrals to the topology assuming a chain-like pattern, i.e. dihedrals are
     defined following the insertion order of the atoms in the topology.
@@ -591,7 +508,6 @@
 def get_n_pairs(
     connectivity_matrix: torch.Tensor, n: int = 3, unique: bool = True
 ) -> torch.tensor:
->>>>>>> 897aadc7
     """This function uses networkx to identify those pairs
     that are exactly n atoms away. Paths are found using Dijkstra's algorithm.
 
@@ -611,10 +527,6 @@
     pairs:
         Edge index tensor of shape (2, n_pairs)
     """
-<<<<<<< HEAD
-
-=======
->>>>>>> 897aadc7
     graph = nx.Graph(connectivity_matrix.numpy())
     pairs = ([], [])
     for atom in graph.nodes:
@@ -633,11 +545,7 @@
     return pairs
 
 
-<<<<<<< HEAD
 def get_n_paths(connectivity_matrix, n=3, unique=True) -> torch.Tensor:
-=======
-def get_n_paths(connectivity_matrix, n=3, unique=True) -> torch.tensor:
->>>>>>> 897aadc7
     """This function use networkx to grab all connected paths defined
     by n connecting edges. Paths are found using Dijkstra's algorithm.
 
@@ -657,11 +565,7 @@
         Path index tensor of shape (n, n_pairs)
     """
 
-<<<<<<< HEAD
-    if n not in [2, 3] and unique == True:
-=======
     if n not in [2, 3, 4] and unique == True:
->>>>>>> 897aadc7
         raise NotImplementedError("Unique currently only works for n=2,3")
 
     graph = nx.Graph(connectivity_matrix.numpy())
@@ -676,13 +580,6 @@
                 # print(sub_atom)
                 final_paths[k].append(sub_atom)
     final_paths = torch.tensor(final_paths)
-<<<<<<< HEAD
-    if unique and n in [2, 3]:
-        final_paths = _symmetrise_map[n](final_paths)
-        final_paths = torch.unique(final_paths, dim=1)
-
-    return final_paths
-=======
     if unique and n in [2, 3, 4]:
         final_paths = _symmetrise_map[n](final_paths)
         final_paths = torch.unique(final_paths, dim=1)
@@ -801,5 +698,4 @@
 
     for k, v in residue_dictionary.items():
         residue_dictionary[k] = np.array(v)
-    return residue_dictionary
->>>>>>> 897aadc7
+    return residue_dictionary