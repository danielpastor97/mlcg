from .chignolin import ChignolinDataset
<<<<<<< HEAD
from .h5_dataset import H5PartitionDataLoader, H5MetasetDataLoader, H5Dataset
=======
from .alanine_dipeptide import AlanineDataset
from .h5_dataset import H5PartitionDataLoader, H5Dataset
>>>>>>> e3435957

__all__ = [
    "ChignolinDataset",
    "H5PartitionDataLoader",
<<<<<<< HEAD
    "H5MetasetDataLoader",
    "H5Dataset",
=======
    "H5Dataset",
    "AlanineDataset",
>>>>>>> e3435957
]<|MERGE_RESOLUTION|>--- conflicted
+++ resolved
@@ -1,19 +1,12 @@
 from .chignolin import ChignolinDataset
-<<<<<<< HEAD
 from .h5_dataset import H5PartitionDataLoader, H5MetasetDataLoader, H5Dataset
-=======
 from .alanine_dipeptide import AlanineDataset
-from .h5_dataset import H5PartitionDataLoader, H5Dataset
->>>>>>> e3435957
+
 
 __all__ = [
     "ChignolinDataset",
     "H5PartitionDataLoader",
-<<<<<<< HEAD
     "H5MetasetDataLoader",
     "H5Dataset",
-=======
-    "H5Dataset",
     "AlanineDataset",
->>>>>>> e3435957
 ]