--- conflicted
+++ resolved
@@ -124,12 +124,7 @@
 
         energy = self.output_network(x)
         energy = scatter(energy, data.batch, dim=0, reduce="sum")
-<<<<<<< HEAD
-
-        energy = energy.squeeze()
-=======
         energy = energy.flatten()
->>>>>>> 897aadc7
         data.out[self.name] = {ENERGY_KEY: energy}
 
         return data
