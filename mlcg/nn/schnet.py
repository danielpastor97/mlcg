--- conflicted
+++ resolved
@@ -126,14 +126,7 @@
            (num_examples * num_atoms, 1), as well as neighbor list
            information.
         """
-<<<<<<< HEAD
-
-        assert all(data.neighborlist["self_interaction"]) == False
-
-        x = self.embedding_layer(data.atomic_types)
-=======
         x = self.embedding_layer(data.atom_types)
->>>>>>> 18c51f37
 
         neighbor_list = data.neighbor_list.get(self.name)
 
