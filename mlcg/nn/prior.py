--- conflicted
+++ resolved
@@ -2,13 +2,6 @@
 from torch_scatter import scatter
 from scipy.integrate import trapezoid
 from scipy.optimize import curve_fit
-<<<<<<< HEAD
-from typing import Final, Dict
-
-from ..geometry.topology import Topology
-from ..geometry.internal_coordinates import compute_distances, compute_angles
-from ..data.atomic_data import AtomicData
-=======
 from typing import Final, Optional
 from math import pi
 
@@ -19,7 +12,6 @@
     compute_dihedrals,
     compute_impropers,
 )
->>>>>>> 897aadc7
 
 
 class _Prior(object):
