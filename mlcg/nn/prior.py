import torch
from torch_scatter import scatter
from scipy.integrate import trapezoid
from scipy.optimize import curve_fit
from typing import Final

<<<<<<< HEAD
from ..geometry.internal_coordinates import (
    compute_distances,
    compute_angles,
    compute_dihedrals,
)
=======
from ..geometry.topology import Topology
from ..geometry.internal_coordinates import compute_distances, compute_angles
>>>>>>> 1809e476


class _Prior(object):
    def __init__(self) -> None:
        super(_Prior, self).__init__()


class Harmonic(torch.nn.Module, _Prior):
    _order_map = {
        "bonds": 2,
        "angles": 3,
    }
    _compute_map = {
        "bonds": compute_distances,
        "angles": compute_angles,
    }

    def __init__(self, statistics, name) -> None:
        super(Harmonic, self).__init__()
        keys = torch.tensor(list(statistics.keys()), dtype=torch.long)
        self.allowed_interaction_keys = list(statistics.keys())
        self.name = name
        self.order = Harmonic._order_map[name]

        unique_types = torch.unique(keys.flatten())
        assert unique_types.min() >= 0
        max_type = unique_types.max()
        sizes = tuple([max_type + 1 for _ in range(self.order)])
        x_0 = torch.zeros(sizes)
        k = torch.zeros(sizes)
        for key in statistics.keys():
            x_0[key] = statistics[key]["x_0"]
            k[key] = statistics[key]["k"]

        self.register_buffer("x_0", x_0)
        self.register_buffer("k", k)

    def data2features(self, data):
        mapping = data.neighbor_list[self.name]["index_mapping"]
        return Harmonic.compute_features(data.pos, mapping, self.name)

    def forward(self, data):
        mapping = data.neighbor_list[self.name]["index_mapping"]
        mapping_batch = data.neighbor_list[self.name]["mapping_batch"]
        interaction_types = [
            data.atom_types[mapping[ii]] for ii in range(self.order)
        ]
        features = self.data2features(data).flatten()
        y = Harmonic.compute(
            features, self.x_0[interaction_types], self.k[interaction_types], 0
        )
        y = scatter(y, mapping_batch, dim=0, reduce="sum")
        data.out[self.name] = {"energy": y}
        return data

    @staticmethod
    def compute_features(pos, mapping, target):
        return Harmonic._compute_map[target](pos, mapping)

    @staticmethod
    def compute(x, x0, k, V0):
        return k * (x - x0) ** 2 + V0

    @staticmethod
    def fit_from_potential_estimates(bin_centers_nz, dG_nz):
        # remove noise by discarding signals
        integral = torch.tensor(
            float(trapezoid(dG_nz.cpu().numpy(), bin_centers_nz.cpu().numpy()))
        )

        mask = torch.abs(dG_nz) > 1e-4 * torch.abs(integral)
        try:
            popt, _ = curve_fit(
                Harmonic.compute,
                bin_centers_nz[mask],
                dG_nz[mask],
                p0=[bin_centers_nz[torch.argmin(dG_nz[mask])], 60, -1],
            )
            stat = {"k": popt[1], "x_0": popt[0]}
        except:
            print(f"failed to fit potential estimate for Harmonic")
            stat = {
                "k": torch.tensor(float("nan")),
                "x_0": torch.tensor(float("nan")),
            }
        return stat

    @staticmethod
    def neighbor_list(topology: Topology, type: str) -> None:
        assert type in Harmonic._compute_map
        nl = topology.neighbor_list(type)
        return {type: nl}


class HarmonicBonds(Harmonic):
    name: Final[str] = "bonds"
    _order = 2

    def __init__(self, statistics) -> None:
        super(HarmonicBonds, self).__init__(statistics, HarmonicBonds.name)

    @staticmethod
    def neighbor_list(topology: Topology) -> dict:
        return Harmonic.neighbor_list(topology, HarmonicBonds.name)

    @staticmethod
    def compute_features(pos, mapping):
        return Harmonic.compute_features(pos, mapping, HarmonicBonds.name)


class HarmonicAngles(Harmonic):
    name: Final[str] = "angles"
    _order = 2

    def __init__(self, statistics) -> None:
        super(HarmonicAngles, self).__init__(statistics, HarmonicAngles.name)

    @staticmethod
    def neighbor_list(topology: Topology) -> dict:
        return Harmonic.neighbor_list(topology, HarmonicAngles.name)

    @staticmethod
    def compute_features(pos, mapping):
        return Harmonic.compute_features(pos, mapping, HarmonicAngles.name)


class Repulsion(torch.nn.Module, _Prior):
    name: Final[str] = "repulsion"
    _neighbor_list_name = "fully connected"

    def __init__(self, statistics) -> None:
        super(Repulsion, self).__init__()
        keys = torch.tensor(list(statistics.keys()), dtype=torch.long)
        self.allowed_interaction_keys = list(statistics.keys())
        self.order = 2
        self.name = self.name
        unique_types = torch.unique(keys.flatten())
        assert unique_types.min() >= 0
        max_type = unique_types.max()
        sizes = tuple([max_type + 1 for _ in range(self.order)])
        sigma = torch.zeros(sizes)
        for key in statistics.keys():
            sigma[key] = statistics[key]["sigma"]
        self.register_buffer("sigma", sigma)

    def data2features(self, data):
        mapping = data.neighbor_list[self.name]["index_mapping"]
        return Repulsion.compute_features(data.pos, mapping)

    def forward(self, data):
        mapping = data.neighbor_list[self.name]["index_mapping"]
        mapping_batch = data.neighbor_list[self.name]["mapping_batch"]
        interaction_types = [
            data.atom_types[mapping[ii]] for ii in range(self.order)
        ]
        features = self.data2features(data)
        y = Repulsion.compute(features, self.sigma[interaction_types])
        y = scatter(y, mapping_batch, dim=0, reduce="sum")
        data.out[self.name] = {"energy": y}
        return data

    @staticmethod
    def compute_features(pos, mapping):
        return compute_distances(pos, mapping)

    @staticmethod
    def compute(x, sigma):
        rr = (sigma / x) * (sigma / x)
        return rr * rr * rr

    @staticmethod
    def fit_from_potential_estimates(bin_centers_nz, dG_nz):
        delta = bin_centers_nz[1] - bin_centers_nz[0]
        sigma = bin_centers_nz[0] - 0.5 * delta
        stat = {"sigma": sigma}
        return stat

    @staticmethod
    def neighbor_list(topology: Topology) -> dict:
        return {
            Repulsion.name: topology.neighbor_list(
                Repulsion._neighbor_list_name
            )
        }


class Dihedral(torch.nn.Module, _Prior):
    """
    TO DO: better guess for p0 under fit_from_potential_estimates
    """

    _name = "dihedral"
    _order = 4
    _neighbor_list_name = "dihedrals"

    def __init__(self, statistics) -> None:
        super(Dihedral, self).__init__()
        keys = torch.tensor(list(statistics.keys()), dtype=torch.long)
        self.allowed_interaction_keys = list(statistics.keys())
        self.order = self._order
        self.name = self._name
        unique_types = torch.unique(keys.flatten())
        assert unique_types.min() >= 0
        max_type = unique_types.max()
        sizes = tuple([max_type + 1 for _ in range(self.order)])
        theta_0 = torch.zeros(sizes)
        k_0 = torch.zeros(sizes)
        theta_1 = torch.zeros(sizes)
        k_1 = torch.zeros(sizes)
        theta_2 = torch.zeros(sizes)
        k_2 = torch.zeros(sizes)

        for key in statistics.keys():
            theta_0[key] = statistics[key]["theta_0"]
            k_0[key] = statistics[key]["k_0"]
            theta_1[key] = statistics[key]["theta_1"]
            k_1[key] = statistics[key]["k_1"]
            theta_2[key] = statistics[key]["theta_2"]
            k_2[key] = statistics[key]["k_2"]

        self.register_buffer("theta_0", theta_0)
        self.register_buffer("k_0", k_0)
        self.register_buffer("theta_1", theta_1)
        self.register_buffer("k_1", k_1)
        self.register_buffer("theta_2", theta_1)
        self.register_buffer("k_2", k_1)

    def data2features(self, data):
        mapping = data.neighbor_list[self.name]["index_mapping"]
        return Dihedral.compute_features(data.pos, mapping)

    def forward(self, data):
        mapping = data.neighbor_list[self.name]["index_mapping"]
        mapping_batch = data.neighbor_list[self.name]["mapping_batch"]
        interaction_types = [
            data.atom_types[mapping[ii]] for ii in range(self.order)
        ]
        features = self.data2features(data).flatten()
        y = Dihedral.compute(
            features,
            self.theta_0[interaction_types],
            self.k_0[interaction_types],
            self.theta_1[interaction_types],
            self.k_1[interaction_types],
            self.theta_2[interaction_types],
            self.k_2[interaction_types],
        )
        y = scatter(y, mapping_batch, dim=0, reduce="sum")
        data.out[self.name] = {"energy": y}
        return data

    @staticmethod
    def compute_features(pos, mapping):
        return compute_dihedrals(pos, mapping)

    @staticmethod
    def compute1(theta, theta_0, k_0):
        V = 0
        V += k_0 * (1 - torch.cos(1 * theta - theta_0))
        return V

    @staticmethod
    def compute2(theta, theta_0, k_0, theta_1, k_1):
        V = 0
        V += k_0 * (1 - torch.cos(1 * theta - theta_0))
        V += k_1 * (1 - torch.cos(2 * theta - theta_1))
        return V

    @staticmethod
    def compute3(theta, theta_0, k_0, theta_1, k_1, theta_2, k_2):
        V = 0
        V += k_0 * (1 - torch.cos(1 * theta - theta_0))
        V += k_1 * (1 - torch.cos(2 * theta - theta_1))
        V += k_2 * (1 - torch.cos(3 * theta - theta_2))
        return V

    @staticmethod
    def neg_log_likelihood(y, yhat):
        """
        Convert dG to probability and use KL divergence to get difference between
        predicted and actual
        """
        L = torch.sum(
            torch.exp(-y) * torch.log(torch.exp(-y) / torch.exp(-yhat))
        )
        return -L

    @staticmethod
    def fit_from_potential_estimates(bin_centers_nz, dG_nz):
        integral = torch.tensor(
            float(trapezoid(dG_nz.cpu().numpy(), bin_centers_nz.cpu().numpy()))
        )

        mask = torch.abs(dG_nz) > 1e-4 * torch.abs(integral)
        try:
            # Determine best fit. Either 1,2,, or 3 parameters
            popt1, _ = curve_fit(
                Dihedral.compute1,
                bin_centers_nz[mask],
                dG_nz[mask],
                p0=[
                    3.1415 / 2,
                    1,
                ],
            )
            aic1 = (
                2
                * Dihedral.neg_log_likelihood(
                    dG_nz[mask], Dihedral.compute1(bin_centers_nz[mask], *popt1)
                )
                - 2 * 2
            )
            popt2, _ = curve_fit(
                Dihedral.compute2,
                bin_centers_nz[mask],
                dG_nz[mask],
                p0=[
                    3.1415 / 2,
                    1,
                    -3.1415 / 2,
                    1,
                ],
            )
            aic2 = (
                2
                * Dihedral.neg_log_likelihood(
                    dG_nz[mask], Dihedral.compute2(bin_centers_nz[mask], *popt2)
                )
                - 2 * 3
            )
            popt3, _ = curve_fit(
                Dihedral.compute3,
                bin_centers_nz[mask],
                dG_nz[mask],
                p0=[3.1415 / 2, 1, 0, 1, -3.1415 / 2, 1],
            )
            aic3 = (
                2
                * Dihedral.neg_log_likelihood(
                    dG_nz[mask], Dihedral.compute3(bin_centers_nz[mask], *popt3)
                )
                - 2 * 4
            )
            min_aic = min(aic1, aic2, aic3)

            if min_aic == aic1:
                popt = popt1
                stat = {
                    "theta_0": popt[0],
                    "k_0": popt[1],
                    "theta_1": 0,
                    "k_1": 0,
                    "theta_2": 0,
                    "k_2": 0,
                }
                Dihedral.compute = Dihedral.compute1
            elif min_aic == aic2:
                popt = popt2
                stat = {
                    "theta_0": popt[0],
                    "k_0": popt[1],
                    "theta_1": popt[2],
                    "k_1": popt[3],
                    "theta_2": 0,
                    "k_2": 0,
                }
                Dihedral.compute = Dihedral.compute2
            elif min_aic == aic3:
                popt = popt3
                stat = {
                    "theta_0": popt[0],
                    "k_0": popt[1],
                    "theta_1": popt[2],
                    "k_1": popt[3],
                    "theta_2": popt[4],
                    "k_2": popt[5],
                }
                Dihedral.compute = Dihedral.compute3

        except:
            print(f"failed to fit potential estimate for Dihedral")
            stat = {
                "theta_0": torch.tensor(float("nan")),
                "k_0": torch.tensor(float("nan")),
                "theta_1": torch.tensor(float("nan")),
                "k_1": torch.tensor(float("nan")),
                "theta_2": torch.tensor(float("nan")),
                "k_2": torch.tensor(float("nan")),
            }
        return stat

    def from_user(*args):
        """
        Direct input of parameters from user
        """
        stat = {
            "theta_0": args[0],
            "k_0": args[1],
            "theta_1": args[2],
            "k_1": args[3],
            "theta_2": args[4],
            "k_2": args[5],
        }
        return stat

    @staticmethod
    def neighbor_list(topology) -> None:
        nl = topology.neighbor_list("dihedrals")
        return {Dihedral._name: nl}<|MERGE_RESOLUTION|>--- conflicted
+++ resolved
@@ -4,16 +4,12 @@
 from scipy.optimize import curve_fit
 from typing import Final
 
-<<<<<<< HEAD
+from ..geometry.topology import Topology
 from ..geometry.internal_coordinates import (
     compute_distances,
     compute_angles,
     compute_dihedrals,
 )
-=======
-from ..geometry.topology import Topology
-from ..geometry.internal_coordinates import compute_distances, compute_angles
->>>>>>> 1809e476
 
 
 class _Prior(object):
