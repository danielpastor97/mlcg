import torch
from torch import nn
from typing import List


class MLP(nn.Module):
    """
    Multilayer Perceptron for regression of scalars
    """

    def __init__(
        self,
        layer_widths: List[int] = [10, 10, 1],
        activation_func: nn.Module = torch.nn.Tanh(),
    ):
        super(MLP, self).__init__()
        layers = []
        for w_in, w_out in zip(layer_widths[:-2], layer_widths[1:-1]):
<<<<<<< HEAD
            layers.append(
                nn.Linear(w_in, w_out, bias=True, dtype=torch.float32)
            )
=======
            layers.append(nn.Linear(w_in, w_out, bias=True))
>>>>>>> 1809e476
            layers.append(activation_func)
        # last layer without activation function and bias
        layers.append(
            nn.Linear(
                layer_widths[-2],
                layer_widths[-1],
                bias=False,
<<<<<<< HEAD
                dtype=torch.float32,
=======
>>>>>>> 1809e476
            )
        )

        self.layers = nn.Sequential(*layers)

    def forward(self, x):
        """Forward pass"""
        return self.layers(x)<|MERGE_RESOLUTION|>--- conflicted
+++ resolved
@@ -16,13 +16,7 @@
         super(MLP, self).__init__()
         layers = []
         for w_in, w_out in zip(layer_widths[:-2], layer_widths[1:-1]):
-<<<<<<< HEAD
-            layers.append(
-                nn.Linear(w_in, w_out, bias=True, dtype=torch.float32)
-            )
-=======
             layers.append(nn.Linear(w_in, w_out, bias=True))
->>>>>>> 1809e476
             layers.append(activation_func)
         # last layer without activation function and bias
         layers.append(
@@ -30,10 +24,6 @@
                 layer_widths[-2],
                 layer_widths[-1],
                 bias=False,
-<<<<<<< HEAD
-                dtype=torch.float32,
-=======
->>>>>>> 1809e476
             )
         )
 
