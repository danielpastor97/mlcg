--- conflicted
+++ resolved
@@ -1,13 +1,13 @@
 # mlcg-tools
 
-<<<<<<< HEAD
-To install pytorch geometric:
+Some special installs that are one well handled by requirements.txt:
 
 ```
 conda install pyg=2.0.1 -c pyg -c conda-forge
 
 pip install git+https://github.com/PyTorchLightning/pytorch-lightning.git
-=======
+
+```
 
 # Doc
 
@@ -18,8 +18,8 @@
 ```
 
 ## build doc
+
 ```
 cd docs
 sphinx-build -b html source build
->>>>>>> a6ed0276
 ```